--- conflicted
+++ resolved
@@ -127,15 +127,8 @@
   }
 
   function isServiceSidExist(bytes32 sid) public view returns (bool) {
-<<<<<<< HEAD
     if (sidToService[sid] >= services.length) {
       return false;
-=======
-    for (uint i = 0; i < services.length; i++) {
-      if (services[i].sid == sid) {
-        return true;
-      }
->>>>>>> a6d38168
     }
     return services[sidToService[sid]].sid == sid; // TODO: is this test useful?
   }
@@ -179,7 +172,6 @@
 
   // Index
 
-<<<<<<< HEAD
   // function getServiceIndex(bytes32 sid) external view returns (uint) {
   //   for (uint i = 0; i < services.length; i++) {
   //     if (services[i].sid == sid) {
@@ -200,48 +192,15 @@
   // }
 
   // TODO: need to change. a purchaser can purchase multiple offer.
-  function getServicePurchaseIndex(bytes32 sid, address purchaser) external view returns (uint) {
-    Service storage service = services[sidToService[sid]];
-    for (uint i = 0; i < service.purchases.length; i++) {
-      if (service.purchases[i].purchaser == purchaser) {
-        return i;
-      }
-    }
-    require(false, "Purchase not found");
-  }
-=======
-  function getServiceIndex(bytes32 sid) external view returns (uint) {
-    for (uint i = 0; i < services.length; i++) {
-      if (services[i].sid == sid) {
-        return i;
-      }
-    }
-    require(false, "Service not found");
-  }
-
-  function getServiceVersionIndex(uint serviceIndex, bytes20 hash) external view returns (uint) {
-    Service storage service = services[serviceIndex];
-    for (uint i = 0; i < service.versions.length; i++) {
-      if (service.versions[i].hash == hash) {
-        return i;
-      }
-    }
-    require(false, "Version not found");
-  }
-
-  // function getServicePurchaseIndexes(uint serviceIndex, address purchaser) external view returns (uint[] memory) {
-  //   Service storage service = services[serviceIndex];
-  //   uint[] memory indexes = new uint[](service.purchases.length);
-  //   uint cpt = 0;
+  // function getServicePurchaseIndex(bytes32 sid, address purchaser) external view returns (uint) {
+  //   Service storage service = services[sidToService[sid]];
   //   for (uint i = 0; i < service.purchases.length; i++) {
   //     if (service.purchases[i].purchaser == purchaser) {
-  //       indexes[cpt] = i;
-  //       cpt++;
+  //       return i;
   //     }
   //   }
-  //   return indexes;
+  //   require(false, "Purchase not found");
   // }
->>>>>>> a6d38168
 
   // Count
 
@@ -373,17 +332,10 @@
     return false;
   }
 
-<<<<<<< HEAD
   function purchase(bytes32 sid, uint offerIndex) external whenNotPaused returns (uint purchaseIndex) {
-    require(!hasPurchased(sid), "Sender already purchased this service");
+    require(!hasPurchased(sid), "Sender already purchased this service"); // TODO: this prevent a purchase in "advance" (before the previous is already expired)
     Service storage service = services[sidToService[sid]];
     Offer storage offer = service.offers[offerIndex];
-=======
-  function purchase(uint serviceIndex, uint offerIndex) external whenNotPaused returns (uint purchaseIndex) {
-    require(!hasPurchased(serviceIndex), "Sender already purchased this service"); // TODO: this prevent a purchase in "advance" (before the previous is already expired)
-    Service storage service = services[serviceIndex];
-    Offer storage offer = services[serviceIndex].offers[offerIndex];
->>>>>>> a6d38168
     require(offer.active, "Cannot purchase a disabled offer");
     require(token.balanceOf(msg.sender) >= offer.price, "Sender doesn't have enough balance to pay this service");
     require(
